"""
Compact utilities for reading CSVs and aggregating tables.

Exposes `read_tabular(paths, index_cols=None, join='outer')`, which either
concatenates inputs column-wise (no keys) or merges by overlapping join keys
until disjoint groups remain. Non-key column collisions get filename-based
suffixes; columns that only differ by those suffixes are blended back into a
single column **only if their values agree row-wise** (otherwise suffixes are
kept to preserve provenance).
"""

from pathlib import Path
from typing import Dict, FrozenSet, List, Optional, Tuple, Union, overload

import pandas as pd


def _blend_suffixed_columns_inplace(df: pd.DataFrame, suffix_tokens: List[str]) -> None:
    """
    Coalesces any columns that are identical up to a filename-based suffix.

    Columns like "caregiver_id_emar" and "caregiver_id_chartevents" (where the
    suffixes come from filename stems) will be examined together with their
    unsuffixed base column "caregiver_id" (if present). If all overlapping
    non-null values across the variants are equal for every row, those variants
    are blended into a single unsuffixed base column; otherwise all suffixed
    columns are kept intact.

    This operation is applied to **all** columns with known suffix tokens, not
    just the declared join keys.

    Args:
        df (pd.DataFrame): The DataFrame to modify in place.
        suffix_tokens (List[str]): Known suffix tokens (e.g., ["_chartevents", "_emar"])
            that were used during merges, typically derived from filename stems.

    Returns:
        None: The operation mutates `df` in place.

    Examples:
        If df has columns ["caregiver_id_emar", "caregiver_id_chartevents"] and
        their values agree row-wise wherever both are non-null, they become a
        single "caregiver_id" column. If any disagreement exists, both suffixed
        columns are retained.
    """
    # 1) Group columns by their base name using the known suffix tokens.
    base_to_cols: Dict[str, List[str]] = {}

    # First pass: find suffixed variants and map them to their base names.
    for col in list(df.columns):
        for token in suffix_tokens:
            if col.endswith(token):
                base = col[: -len(token)]
                if base:  # avoid empty base
                    base_to_cols.setdefault(base, []).append(col)
        # Do not add unsuffixed columns here; we add them in a second pass
        # only if we found at least one suffixed variant for that base.

    # Second pass: include unsuffixed base columns when appropriate.
    for base in list(base_to_cols.keys()):
        if base in df.columns and base not in base_to_cols[base]:
            base_to_cols[base].append(base)

    # 2) For each base, try to blend if all overlapping values are equal.
    for base, cols in base_to_cols.items():
        # Only act if there are at least two variants (suffix and/or base)
        if len(cols) <= 1:
            continue

        # Ensure deterministic order: prefer the unsuffixed base first if present
        cols_sorted = sorted(cols, key=lambda c: (0 if c == base else 1, c))

        # Check for conflicts across all pairs on rows where both are non-null
        conflict = False
        for i in range(len(cols_sorted)):
            s_i = df[cols_sorted[i]]
            for j in range(i + 1, len(cols_sorted)):
                s_j = df[cols_sorted[j]]
                mask = s_i.notna() & s_j.notna() & (s_i != s_j)
                if mask.any():
                    conflict = True
                    break
            if conflict:
                break

        if conflict:
            # Keep variants (and suffixes) as-is to preserve provenance.
            continue

        # No conflicts: coalesce to an unsuffixed base column using first-non-null
        blended = None
        for col in cols_sorted:
            blended = df[col] if blended is None else blended.combine_first(df[col])

        if base in df.columns:
            # Overwrite existing base column; drop only the non-base variants.
            df[base] = blended
            to_drop = [c for c in cols_sorted if c != base]
        else:
            # Insert a new base column near the first variant; drop all variants.
            insert_at = df.columns.get_loc(cols_sorted[0])
            df.insert(loc=insert_at, column=base, value=blended)
            to_drop = cols_sorted

        if to_drop:
            df.drop(columns=to_drop, inplace=True)


@overload
def read_tabular(
    paths: Union[List[str], str],
    index_cols: None = ...,
    join: str = "outer",
) -> pd.DataFrame:
    """
    Overload: when `index_cols` is None or empty, returns a single concatenated DataFrame.
    """
    ...


@overload
def read_tabular(
    paths: Union[List[str], str],
    index_cols: List[str],
    join: str = "outer",
) -> Union[
    Tuple[()],  # empty when no frames contain any of the keys
    Tuple[Tuple[str, ...], pd.DataFrame],  # single component (unpacked)
    Tuple[Tuple[Tuple[str, ...], pd.DataFrame], ...],  # multiple components
]:
    """
    Overload: when `index_cols` is provided, returns key-partitioned components.
    """
    ...


def read_tabular(
    paths: Union[List[str], str],
    index_cols: Optional[List[str]] = None,
    join: str = "outer",
) -> Union[
    pd.DataFrame,
    Tuple[()],
    Tuple[Tuple[str, ...], pd.DataFrame],
    Tuple[Tuple[Tuple[str, ...], pd.DataFrame], ...],
]:
    """
    Reads and aggregates tabular CSV files by concatenation or merges.

    Behavior:
      • If `index_cols` is falsy: read all CSVs and concatenate column-wise.
      • Else: group CSVs by the exact subset of provided keys they contain,
        merge within each subset, then greedily merge groups that share keys
        until only disjoint key-components remain.
      • During merges, non-key column collisions receive filename-based suffixes.
        After each merge, **all columns** that differ only by those suffixes are
        blended back into a single base column **only if their overlapping values
        are exactly equal**; otherwise the suffixed variants are kept.

    Args:
        paths (Union[List[str], str]): A list of CSV paths or a single CSV path.
        index_cols (Optional[List[str]]): Candidate join keys. If None/empty,
            inputs are concatenated along columns. Default: None.
        join (str): Merge strategy: one of {"outer", "inner", "left", "right"}.
            Default: "outer".

    Returns:
        Union[
            pd.DataFrame,
            Tuple[()],
            Tuple[Tuple[str, ...], pd.DataFrame],
            Tuple[Tuple[Tuple[str, ...], pd.DataFrame], ...],
        ]:
            - If `index_cols` is falsy: the concatenated DataFrame.
            - Else:
                * `()` if no CSV contains any requested key.
                * `(keys_tuple, DataFrame)` for a single disjoint component.
                * `((keys_tuple, DataFrame), ...)` for multiple components.

    Raises:
        ValueError: If `join` is not one of {"outer", "inner", "left", "right"}.

    Examples:
        >>> read_tabular(["a.csv", "b.csv"])
        DataFrame(...)

        >>> read_tabular(["df1.csv", "df2.csv", "df3.csv"], index_cols=["id", "site"])
        ((('id', 'site'), DataFrame), (('subject',), DataFrame), ...)
    """
    valid_joins = {"outer", "inner", "left", "right"}
    if join not in valid_joins:
        raise ValueError(f"`join` must be one of {valid_joins}, got {join!r}")

    # Normalize and load
    if isinstance(paths, str):
        paths = [paths]
    dataframes: List[pd.DataFrame] = [pd.read_csv(path) for path in paths]
    filename_stems: List[str] = [Path(path).stem for path in paths]
    suffix_tokens: List[str] = [f"_{stem}" for stem in filename_stems]

    # Concatenate mode
    if not index_cols:
        concatenated = pd.concat(dataframes, axis="columns", join=join)
        # Post-process: also blend any identical suffixed columns in concat mode
        _blend_suffixed_columns_inplace(concatenated, suffix_tokens)
        return concatenated

    # Group frames by the exact subset of keys they contain
    frames_by_exact_keys: Dict[Tuple[str, ...], List[Tuple[pd.DataFrame, str]]] = {}
    for df, stem in zip(dataframes, filename_stems):
        key_subset = tuple(col for col in index_cols if col in df.columns)
        if key_subset:
            frames_by_exact_keys.setdefault(key_subset, []).append((df, stem))

    if not frames_by_exact_keys:
        return tuple()  # No frames had any requested keys

    # Merge within each exact key-subset
    merged_groups: List[Tuple[FrozenSet[str], pd.DataFrame, str]] = []
    for key_subset, frames_with_stems in frames_by_exact_keys.items():
        (acc_df, first_stem), *rest = frames_with_stems
        left_suffix = f"_{first_stem}"
        for df, stem in rest:
<<<<<<< HEAD
            merged_df = merged_df.merge(
                df, on=list(key_subset), how=join, suffixes=(left_suffix, f"_{stem}")
            )
=======
            acc_df = acc_df.merge(df, on=list(key_subset), how=join, suffixes=(left_suffix, f"_{stem}"))
            # Blend any identical suffixed columns (keys and non-keys)
            _blend_suffixed_columns_inplace(acc_df, suffix_tokens)
>>>>>>> b0c28860
            left_suffix = f"_{stem}"
        merged_groups.append((frozenset(key_subset), acc_df, left_suffix))

    # Greedy pairwise merges across groups until disjoint (prefer larger overlaps)
    while True:
        best_pair = None
        best_score = None  # (-overlap_size, combined_cells)
        n = len(merged_groups)

        for i in range(n):
            keys_i, df_i, sfx_i = merged_groups[i]
            for j in range(i + 1, n):
                keys_j, df_j, sfx_j = merged_groups[j]
                shared = keys_i & keys_j
                if not shared:
                    continue
                score = (-len(shared), df_i.size + df_j.size)
                if best_score is None or score < best_score:
                    best_score = score
                    best_pair = (i, j, sorted(shared))

        if best_pair is None:
            break

        i, j, join_cols = best_pair
        keys_i, df_i, sfx_i = merged_groups[i]
        keys_j, df_j, sfx_j = merged_groups[j]

<<<<<<< HEAD
        merged_df = df_i.merge(
            df_j, on=join_columns, how=join, suffixes=(suffix_i, suffix_j)
        )
        merged_groups[i] = (keys_i | keys_j, merged_df, suffix_j)
=======
        merged_df = df_i.merge(df_j, on=join_cols, how=join, suffixes=(sfx_i, sfx_j))
        # Blend any identical suffixed columns (keys and non-keys)
        _blend_suffixed_columns_inplace(merged_df, suffix_tokens)

        merged_groups[i] = (keys_i | keys_j, merged_df, sfx_j)
>>>>>>> b0c28860
        del merged_groups[j]

    # Assemble output
    output = tuple(
<<<<<<< HEAD
        (tuple(sorted(keys)), df)
        for (keys, df, _suffix) in sorted(
            merged_groups, key=lambda g: tuple(sorted(g[0]))
        )
=======
        (tuple(sorted(keys)), df) for (keys, df, _) in sorted(merged_groups, key=lambda g: tuple(sorted(g[0])))
>>>>>>> b0c28860
    )
    return output[0] if len(output) == 1 else output


if __name__ == "__main__":
    import argparse

    # Example script (assuming folder mimic-iv-3.1 is in the current directory)
    # python -m mmai25_hackathon.io.tabular mimic-iv-3.1 --index-cols subject_id hadm_id charttime --join outer

    # NOTE: Expect increase in row count given we are doing outer join and each dataframes may or will have
    #       different relational structures (i.e., admissions to icustays in MIMIC-IV has one-to-many
    #       relationship w.r.t. subject_id and hadm_id)

    parser = argparse.ArgumentParser(description="Read and aggregate tabular CSV files.")
    parser.add_argument("base_path", help="Base path for the CSV files.")
    parser.add_argument("--index-cols", nargs="+", default=None, help="Columns to use as index.")
    parser.add_argument("--join", default="outer", help="Join type for merging DataFrames.")
    args = parser.parse_args()

    # Recursive glob for CSV files
    csv_files = list(Path(args.base_path).rglob("*.csv"))
    stems = [f.stem for f in csv_files]

    print(f"Merging {len(csv_files)} CSV files including:")
    for f in csv_files:
        print(f" - {f}")

    merged_indices, df = read_tabular(csv_files, index_cols=args.index_cols, join=args.join)

    print(df)<|MERGE_RESOLUTION|>--- conflicted
+++ resolved
@@ -221,15 +221,9 @@
         (acc_df, first_stem), *rest = frames_with_stems
         left_suffix = f"_{first_stem}"
         for df, stem in rest:
-<<<<<<< HEAD
-            merged_df = merged_df.merge(
-                df, on=list(key_subset), how=join, suffixes=(left_suffix, f"_{stem}")
-            )
-=======
             acc_df = acc_df.merge(df, on=list(key_subset), how=join, suffixes=(left_suffix, f"_{stem}"))
             # Blend any identical suffixed columns (keys and non-keys)
             _blend_suffixed_columns_inplace(acc_df, suffix_tokens)
->>>>>>> b0c28860
             left_suffix = f"_{stem}"
         merged_groups.append((frozenset(key_subset), acc_df, left_suffix))
 
@@ -258,30 +252,16 @@
         keys_i, df_i, sfx_i = merged_groups[i]
         keys_j, df_j, sfx_j = merged_groups[j]
 
-<<<<<<< HEAD
-        merged_df = df_i.merge(
-            df_j, on=join_columns, how=join, suffixes=(suffix_i, suffix_j)
-        )
-        merged_groups[i] = (keys_i | keys_j, merged_df, suffix_j)
-=======
         merged_df = df_i.merge(df_j, on=join_cols, how=join, suffixes=(sfx_i, sfx_j))
         # Blend any identical suffixed columns (keys and non-keys)
         _blend_suffixed_columns_inplace(merged_df, suffix_tokens)
 
         merged_groups[i] = (keys_i | keys_j, merged_df, sfx_j)
->>>>>>> b0c28860
         del merged_groups[j]
 
     # Assemble output
     output = tuple(
-<<<<<<< HEAD
-        (tuple(sorted(keys)), df)
-        for (keys, df, _suffix) in sorted(
-            merged_groups, key=lambda g: tuple(sorted(g[0]))
-        )
-=======
         (tuple(sorted(keys)), df) for (keys, df, _) in sorted(merged_groups, key=lambda g: tuple(sorted(g[0])))
->>>>>>> b0c28860
     )
     return output[0] if len(output) == 1 else output
 
